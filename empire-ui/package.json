--- conflicted
+++ resolved
@@ -28,14 +28,11 @@
   "dependencies": {
     "@ai-sdk/openai": "^0.0.54",
     "@nanostores/react": "github:ai/react",
-<<<<<<< HEAD
     "@radix-ui/react-avatar": "^1.1.0",
-=======
     "@radix-ui/react-checkbox": "^1.1.1",
     "@radix-ui/react-form": "^0.1.0",
     "@radix-ui/react-progress": "^1.1.0",
     "@radix-ui/react-radio-group": "^1.2.0",
->>>>>>> 14b119b2
     "@radix-ui/react-scroll-area": "^1.1.0",
     "@radix-ui/react-slot": "^1.1.0",
     "@radix-ui/react-tabs": "^1.1.0",
