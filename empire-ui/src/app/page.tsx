<<<<<<< HEAD
import { TrainingSummaryCardDemo1 } from "@/components/templates/Training-Summary-Card-Demo1";
=======
import { PredictionOutputCardDemo1 } from "@/components/templates/prediction-output-card-demo1";
>>>>>>> c5d5cd87

export default function Page() {
  return (
    <>
<<<<<<< HEAD
      <TrainingSummaryCardDemo1 />
=======
      <PredictionOutputCardDemo1 />
>>>>>>> c5d5cd87
    </>
  );
}<|MERGE_RESOLUTION|>--- conflicted
+++ resolved
@@ -1,17 +1,17 @@
-<<<<<<< HEAD
+
 import { TrainingSummaryCardDemo1 } from "@/components/templates/Training-Summary-Card-Demo1";
-=======
+
 import { PredictionOutputCardDemo1 } from "@/components/templates/prediction-output-card-demo1";
->>>>>>> c5d5cd87
+
 
 export default function Page() {
   return (
     <>
-<<<<<<< HEAD
+
       <TrainingSummaryCardDemo1 />
-=======
+
       <PredictionOutputCardDemo1 />
->>>>>>> c5d5cd87
+
     </>
   );
 }