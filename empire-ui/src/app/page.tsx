<<<<<<< HEAD
import { PasscodeCardDemo1 } from "@/components/templates/PasscodeCardDemo1";

export default function App() {
  return <PasscodeCardDemo1 />;
=======

import { DatasetOverviewCardDemo1 } from "@/components/templates/Dataset-Overview-Card-Demo1";

export default function Page() {
  return (
    <>
      <DatasetOverviewCardDemo1 />


import { TrainingSummaryCardDemo1 } from "@/components/templates/Training-Summary-Card-Demo1";

import { PredictionOutputCardDemo1 } from "@/components/templates/prediction-output-card-demo1";


export default function Page() {
  return (
    <>

      <TrainingSummaryCardDemo1 />

      <PredictionOutputCardDemo1 />


    </>
  );
>>>>>>> cb74ac1f
}<|MERGE_RESOLUTION|>--- conflicted
+++ resolved
@@ -1,33 +1,18 @@
-<<<<<<< HEAD
 import { PasscodeCardDemo1 } from "@/components/templates/PasscodeCardDemo1";
+import { TrainingSummaryCardDemo1 } from "@/components/templates/Training-Summary-Card-Demo1";
 
-export default function App() {
-  return <PasscodeCardDemo1 />;
-=======
-
+import { PredictionOutputCardDemo1 } from "@/components/templates/prediction-output-card-demo1";
 import { DatasetOverviewCardDemo1 } from "@/components/templates/Dataset-Overview-Card-Demo1";
 
 export default function Page() {
   return (
     <>
+      <PasscodeCardDemo1 />
+      <TrainingSummaryCardDemo1 />
       <DatasetOverviewCardDemo1 />
-
-
-import { TrainingSummaryCardDemo1 } from "@/components/templates/Training-Summary-Card-Demo1";
-
-import { PredictionOutputCardDemo1 } from "@/components/templates/prediction-output-card-demo1";
-
-
-export default function Page() {
-  return (
-    <>
-
-      <TrainingSummaryCardDemo1 />
-
       <PredictionOutputCardDemo1 />
 
 
     </>
   );
->>>>>>> cb74ac1f
 }