{
  "name": "@empireui/empire-ui",
  "version": "1.0.14",
  "description": "CLI for Empire UI components",
  "main": "dist/index.js",
  "bin": {
    "empire-ui": "./dist/index.js"
  },
  "files": [
    "dist",
    "README.md"
  ],
  "scripts": {
    "build": "tsc",
    "prepublishOnly": "npm run build"
  },
  "keywords": [
    "cli",
    "ui",
    "components",
    "react",
    "nextjs",
    "tailwindcss"
  ],
<<<<<<< HEAD
  "author": "Empire UI",
=======
  "author": "Empire Code Foundation",
>>>>>>> 1146d84b
  "license": "MIT",
  "dependencies": {
    "@empireui/components": "^1.0.0",
    "chalk": "^4.1.2",
    "commander": "^11.0.0",
    "fs-extra": "^10.0.0"
  },
  "devDependencies": {
    "@types/fs-extra": "^11.0.4",
    "@types/node": "^14.14.31",
    "ts-node": "^10.2.1",
    "typescript": "^4.5.4"
  },
  "publishConfig": {
    "access": "public"
  },
  "repository": {
    "type": "git",
    "url": "https://github.com/empireui/empire-ui.git"
  }
}<|MERGE_RESOLUTION|>--- conflicted
+++ resolved
@@ -22,11 +22,11 @@
     "nextjs",
     "tailwindcss"
   ],
-<<<<<<< HEAD
+
   "author": "Empire UI",
-=======
+
   "author": "Empire Code Foundation",
->>>>>>> 1146d84b
+
   "license": "MIT",
   "dependencies": {
     "@empireui/components": "^1.0.0",
